--- conflicted
+++ resolved
@@ -1,6 +1,3 @@
-<<<<<<< HEAD
-from typing import Union
-=======
 """
 Module defining transforms which can be applied to compose two or more datasets.
 
@@ -13,13 +10,13 @@
 
 """
 
->>>>>>> 45a68933
 from datasetops.abstract import AbstractDataset
 from datasetops.types import *
 import numpy as np
 import functools
 import math
 import warnings
+from typing import Union
 
 
 ########## Utils ####################
