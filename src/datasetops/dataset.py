"""
Module defining operations which may be applied to transform the data of a single dataset.
The transforms are available as free functions or as ``extension`` methods defined on the dataset objects:

  >>> ds.shuffle(seed=0)
  >>> ds_s = shuffle(ds,seed=0)
  >>> ds.idx == ds_s.idx
  True

"""

import random
from datasetops.abstract import ItemGetter, AbstractDataset
<<<<<<< HEAD
from datasetops.cache import Cache
=======
from datasetops.scaler import ElemStats
>>>>>>> 45a68933
from datasetops.types import *
import datasetops.compose as compose
import numpy as np
from PIL import Image
import warnings
import functools
from inspect import signature
from datasetops.abstract import AbstractDataset
from pathlib import Path
<<<<<<< HEAD
from typing import Optional, Tuple, overload, TypeVar, IO
import dill
=======
from typing import overload, TypeVar
from datasetops import scaler
>>>>>>> 45a68933


########## Local Helpers ####################

_DEFAULT_SHAPE = tuple()


def _warn_no_args(skip=0):
    def with_args(fn):
        @functools.wraps(fn)
        def wrapped(*args, **kwargs):
            if len(args) + len(kwargs) <= skip:
                warnings.warn("Too few args passed to {}".format(fn.__code__.co_name))
            return fn(*args, **kwargs)

        return wrapped

    return with_args


def _raise_no_args(skip=0):
    def with_args(fn):
        @functools.wraps(fn)
        def wrapped(*args, **kwargs):
            if len(args) + len(kwargs) <= skip:
                raise ValueError(
                    "Too few args passed to {}".format(fn.__code__.co_name)
                )
            return fn(*args, **kwargs)

        return wrapped

    return with_args


# def _dummy_arg_receiving(fn):
#     @functools.wraps(fn)
#     def wrapped(dummy, *args, **kwargs):
#         return fn(*args, **kwargs)

#     return wrapped


def _key_index(item_names: ItemNames, key: Key) -> int:
    if type(key) == int:
        return int(key)
    else:
        if not item_names:
            raise ValueError(
                "Items cannot be identified by name when no names are given. Hint: Use `Dataset.named('name1', 'name2', ...)`"
            )
        return item_names[str(key)]


def _split_bulk_itemwise(
    l: Union[Optional[Callable], Sequence[Optional[Callable]]]
) -> Tuple[Optional[Callable], Sequence[Optional[Callable]]]:
    bulk: Optional[Callable] = None
    itemwise: Sequence[Optional[Callable]] = []
    if hasattr(l, "__getitem__"):
        itemwise = l  # type: ignore
    else:
        bulk = l  # type: ignore
    return bulk, itemwise


def _combine_conditions(
    item_names: ItemNames,
    shape: Sequence[Shape],
    predicates: Optional[
        Union[DataPredicate, Sequence[Optional[DataPredicate]]]
    ] = None,
    **kwpredicates: DataPredicate
) -> DataPredicate:

<<<<<<< HEAD
    bulk, itemwise = _split_bulk_itemwise(predicates)  # type: ignore
=======
    bulk, itemwise = _split_bulk_itemwise(predicates)  # type:ignore
>>>>>>> 45a68933

    if len(itemwise) > len(shape):
        raise ValueError("Too many predicates given")

    for k in kwpredicates.keys():
        if not k in item_names:
            raise KeyError("Key {} is not an item name".format(k))

    # clean up predicates
    if not bulk:

        def bulk(x):
            return True

    preds: List[DataPredicate] = [
        ((lambda x: True) if p is None else p) for p in itemwise
    ]

    def condition(x: Any) -> bool:
        return (
            bulk(x)
            and all([pred(x[i]) for i, pred in enumerate(preds)])
            and all(
                [pred(x[_key_index(item_names, k)]) for k, pred in kwpredicates.items()]
            )
        )

    return condition


def _optional_argument_indexed_transform(
    shape: Union[Shape, Sequence[Shape]],
    ds_transform: Callable,
    transform_fn: DatasetTransformFnCreator,
    args: Sequence[Optional[Sequence[Any]]],
):
    if len(args) == 0:
<<<<<<< HEAD
        raise ValueError("Unable to perform transform: No arguments arguments given")
=======
        warnings.warn("Skipping transform: No arguments arguments given")
>>>>>>> 45a68933
    if len(shape) < len(args):
        raise ValueError("Unable to perform transform: Too many arguments given")

    tfs = [transform_fn(*a) if (a != None) else None for a in args]
    return ds_transform(tfs)


def _keywise(item_names: Dict[str, int], l: Sequence, d: Dict):
    keywise = {i: v for i, v in enumerate(l)}
    keywise.update({_key_index(item_names, k): v for k, v in d.items()})
    return keywise


def _itemwise(item_names: Dict[str, int], l: Sequence, d: Dict):
    keywise = _keywise(item_names, l, d)
    keywise = {k: v for k, v in keywise.items() if v != None}
    if keywise:
        itemwise = [
            ([keywise[i]] if i in keywise else None)
            for i in range(max(keywise.keys()) + 1)
        ]
    else:
        itemwise = []
    return itemwise


def _keyarg2list(
    item_names, key_or_keys: Union[Key, Sequence[Key]], arg: Sequence[Any]
) -> List[Optional[Sequence[Any]]]:
    if type(key_or_keys) in (list, tuple):
        idxs: List[int] = [
            _key_index(item_names, k) for k in key_or_keys  # type:ignore
        ]
    else:
        idxs: List[int] = [_key_index(item_names, key_or_keys)]  # type: ignore

    args = [arg if i in idxs else None for i in range(max(idxs) + 1)]
    return args


########## Dataset ####################


class Dataset(AbstractDataset):
    """
    Contains information on how to access the raw data, and performs
    sampling and splitting related operations.
    """

    def __init__(
        self,
        downstream_getter: Union[ItemGetter, "Dataset"],
        operation: str,
        name: str = None,
        ids: Ids = None,
        item_transform_fn: ItemTransformFn = lambda x: x,
        item_names: Dict[str, int] = None,
<<<<<<< HEAD
        operation_parameters: Dict = None,
=======
        stats: List[Optional[ElemStats]] = [],
>>>>>>> 45a68933
    ):
        """Initialise.

        Keyword Arguments:
            downstream_getter {ItemGetter} -- Any object which implements the __getitem__ function (default: {None})
            name {str} -- A name for the dataset
            ids {Ids} -- List of ids used in the downstream_getter (default: {None})
            item_transform_fn: {Callable} -- a function
        """
        self._downstream_getter = downstream_getter

        if issubclass(type(downstream_getter), AbstractDataset):
            self.name = self._downstream_getter.name  # type: ignore
<<<<<<< HEAD
            self._ids = (
                list(range(len(self._downstream_getter._ids)))  # type: ignore
                if ids is None else ids
            )
=======
            self._ids = list(range(len(self._downstream_getter._ids)))  # type: ignore
>>>>>>> 45a68933
            self._item_names = getattr(downstream_getter, "_item_names", None)
            self.cachable: bool = getattr(downstream_getter, "cachable", False)
        else:
            self.name = ""
            self._ids = []
            self._item_names: ItemNames = {}
            self.cachable = True

        if name:
            self.name = name
        if item_names:
            self._item_names = item_names
        if ids is not None:
            self._ids: Ids = ids

        self._item_transform_fn = item_transform_fn
        self._item_stats = stats

        if operation == "transform":
            self.origin = {
                "dataset": self._downstream_getter,
                "operation": {
                    "name": operation,
                    "parameters": {"function": self._item_transform_fn},
                },
            }
        elif operation == "copy":
            self.origin = {
                "dataset": self._downstream_getter,
                "operation": {"name": operation},
            }
        elif operation in ["sample", "shuffle", "split"]:
            self.cachable = operation_parameters["seed"] is not None
            self.origin = {
                "dataset": self._downstream_getter,
                "operation": {"name": operation, "parameters": operation_parameters},
            }
        elif operation in ["filter", "split_filter", "take", "reorder", "repeat"]:
            self.origin = {
                "dataset": self._downstream_getter,
                "operation": {"name": operation, "parameters": operation_parameters},
            }
        elif operation in ["cache", "stream"]:
            self.origin = {
                "root": operation_parameters["identifier"],
            }
        elif operation == "load":
            pass
        else:
            raise ValueError("Unknown operation '" + operation + "'")

    def __len__(self):
        return len(self._ids)

    def __getitem__(self, i: int) -> Tuple:
        return self._item_transform_fn(self._downstream_getter[self._ids[i]])

<<<<<<< HEAD
    def _get_origin(self) -> Union[List[Dict], Dict]:
        return self.origin

    def cached(
        self, path: str = None,
        keep_loaded_items: bool = False,
        display_progress: bool = False
    ):

        if not self.cachable:
            raise Exception(
                "Dataset must be cachable"
                + "(Provide identifiers for memory-based Loaders)"
            )

        if path is None:
            path = Cache.DEFAULT_PATH

        cache = Cache(path)
        identifier = self.get_transformation_graph().serialize()

        if cache.is_cached(identifier):

            if display_progress:
                print("Loaded from cache")

            stream = cache.create_stream(identifier)
            return StreamDataset(stream, identifier, keep_loaded_items)
        else:

            length = len(self)
            index = 0

            def data_generator():

                nonlocal index
                nonlocal length

                yield len(self)
                yield self.names

                for data in self:
                    index += 1

                    if display_progress:
                        print(
                            "Caching [" + str(index)
                            + "/" + str(length) + "]", end="\r"
                        )

                    yield data

            generator = data_generator()

            def saver(file):
                try:
                    val = next(generator)
                    dill.dump(val, file)
                    return True
                except StopIteration:
                    if display_progress:
                        print("Cached")
                    return False

            cache.save(identifier, saver)

            return Dataset(
                downstream_getter=self,
                ids=list(range(len(self))),
                operation="cache",
                operation_parameters={"identifier": identifier},
            )
=======
    def item_stats(self, item_key: Key, axis=None) -> scaler.ElemStats:
        """Compute the statistics (mean, std, min, max) for an item element
        
        Arguments:
            item_key {Key} -- index of string identifyer for element on which the stats should be computed
        
        Keyword Arguments:
            axis {[type]} -- the axis on which to accumulate statistics (default: {None})
        
        Raises:
            TypeError: if statistics cannot be computed on the element type
        
        Returns:
            scaler.ElemStats -- Named tuple with (mean, std, min, max, axis)
        """
        idx = _key_index(self._item_names, item_key)
        elem = self.__getitem__(0)[idx]

        if not type(elem) in [int, float, np.ndarray] or issubclass(
            type(elem), Image.Image
        ):
            raise TypeError(
                "Cannot compute statistics for element of type {}".format(type(elem))
            )

        if not axis:
            axis = -1 if issubclass(type(elem), Image.Image) else 0

        if len(self._item_stats) <= idx:
            for _ in range(idx - len(self._item_stats) + 1):
                self._item_stats.append(None)

        if not self._item_stats[idx] or self._item_stats[idx].axis != axis:

            def iterable():
                for item in self:
                    yield np.array(item[idx])

            self._item_stats[idx] = scaler.fit(
                iterable(), shape=np.array(elem).shape, axis=axis
            )
        return self._item_stats[idx]  # type: ignore
>>>>>>> 45a68933

    @property
    def shape(self) -> Sequence[Shape]:
        """Get the shape of a dataset item.

        Returns:
            Sequence[int] -- Item shapes
        """
        if len(self) == 0:
            return _DEFAULT_SHAPE

        item = self.__getitem__(0)
        if hasattr(item, "__getitem__"):
            item_shape = []
            for i in item:
                if hasattr(i, "shape"):  # numpy arrays
                    item_shape.append(i.shape)
                elif hasattr(i, "size"):  # PIL.Image.Image
                    item_shape.append(np.array(i).shape)
                else:
                    item_shape.append(_DEFAULT_SHAPE)

            return tuple(item_shape)

        return _DEFAULT_SHAPE

    @functools.lru_cache(4)
    @_warn_no_args(skip=1)
    def counts(self, *itemkeys: Key) -> List[Tuple[Any, int]]:
        """Compute the counts of each unique item in the dataset.

        Warning: this operation may be expensive for large datasets

        Arguments:
            itemkeys {Union[str, int]} -- The item keys (str) or indexes (int) to be checked for uniqueness. If no key is given, all item-parts must match for them to be considered equal

        Returns:
            List[Tuple[Any,int]] -- List of tuples, each containing the unique value and its number of occurences
        """
        inds: List[int] = [_key_index(self._item_names, k) for k in itemkeys]

        if len(itemkeys) == 0:

            def selector(item):
                return item

        elif len(inds) == 1:

            def selector(item):
                return item[inds[0]]

        else:

            def selector(item):
                return tuple([val for i, val in enumerate(item) if i in inds])

        unique_items, item_counts = {}, {}
        for item in iter(self):
            selected = selector(item)
            h = hash(str(selected))
            if not h in unique_items.keys():
                unique_items[h] = selected
                item_counts[h] = 1
            else:
                item_counts[h] += 1

        return [(unique_items[k], item_counts[k]) for k in unique_items.keys()]

    @_warn_no_args(skip=1)
    def unique(self, *itemkeys: Key) -> List[Any]:
        """Compute a list of unique values in the dataset.

        Warning: this operation may be expensive for large datasets

        Arguments:
            itemkeys {str} -- The item keys to be checked for uniqueness

        Returns:
            List[Any] -- List of the unique items
        """
        return [x[0] for x in self.counts(*itemkeys)]

    def sample(self, num: int, seed: int = None):
        """Sample data randomly from the dataset.

        Arguments:
            num {int} -- Number of samples. If the number of samples is larger than the dataset size, some samples may be samples multiple times

        Keyword Arguments:
            seed {int} -- Random seed (default: {None})

        Returns:
            [Dataset] -- Sampled dataset
        """
        if seed:
            random.seed(seed)
        l = self.__len__()
        if l >= num:
            new_ids = random.sample(range(l), num)
        else:
            # TODO: determine if we should warn of raise an error instead
            new_ids = random.sample(range(l), l) + random.sample(
                range(l), num - l
            )  # Supersample.
        return Dataset(
            downstream_getter=self,
            ids=new_ids,
            operation="sample",
            operation_parameters={"num": num, "seed": seed},
        )

    @_warn_no_args(skip=1)
    def filter(
        self,
        predicates: Optional[
            Union[DataPredicate, Sequence[Optional[DataPredicate]]]
        ] = None,
        **kwpredicates: DataPredicate
    ):
        """Filter a dataset using a predicate function.

        Keyword Arguments:
            predicates {Union[DataPredicate, Sequence[Optional[DataPredicate]]]} -- either a single or a list of functions taking a single dataset item and returning a bool if a single function is passed, it is applied to the whole item, if a list is passed, the functions are applied itemwise element-wise predicates can also be passed, if item_names have been named.
            kwpredicates {DataPredicate} -- TODO

        Returns:
            [Dataset] -- A filtered Dataset
        """
        condition = _combine_conditions(
            self._item_names, self.shape, predicates, **kwpredicates
        )
<<<<<<< HEAD
        new_ids = list(
            filter(lambda i: condition(self.__getitem__(i)), range(len(self._ids)))
        )
        return Dataset(
            downstream_getter=self,
            ids=new_ids,
            operation="filter",
            operation_parameters={
                "predicates": predicates,
                "kwpredicates": kwpredicates,
            },
        )
=======
        new_ids = list(filter(lambda i: condition(self.__getitem__(i)), self._ids))
        return Dataset(downstream_getter=self, ids=new_ids)
>>>>>>> 45a68933

    @_raise_no_args(skip=1)
    def split_filter(
        self,
        predicates: Optional[
            Union[DataPredicate, Sequence[Optional[DataPredicate]]]
        ] = None,
        **kwpredicates: DataPredicate
    ) -> Tuple["Dataset"]:
        """Split a dataset using a predicate function.

        Keyword Arguments:
            predicates {Union[DataPredicate, Sequence[Optional[DataPredicate]]]} -- either a single or a list of functions taking a single dataset item and returning a bool. if a single function is passed, it is applied to the whole item, if a list is passed, the functions are applied itemwise
            element-wise predicates can also be passed, if item_names have been named.

        Returns:
            [Dataset] -- Two datasets, one that passed the predicate and one that didn't
        """
        condition = _combine_conditions(
            self._item_names, self.shape, predicates, **kwpredicates
        )
        ack, nack = [], []
        for i in range(len(self._ids)):
            if condition(self.__getitem__(i)):
                ack.append(i)
            else:
                nack.append(i)

        return tuple(
<<<<<<< HEAD
            [
                Dataset(
                    downstream_getter=self,
                    ids=new_ids,
                    operation="split_filter",
                    operation_parameters={
                        "predicates": predicates,
                        "kwpredicates": kwpredicates,
                        "index": idx,
                    },
                )
                for idx, new_ids in enumerate([ack, nack])
            ]
=======
            [Dataset(downstream_getter=self, ids=new_ids) for new_ids in [ack, nack]]
>>>>>>> 45a68933
        )

    def shuffle(self, seed: int = None):
        """Shuffle the items in a dataset.

        Keyword Arguments:
            seed {[int]} -- Random seed (default: {None})

        Returns:
            [Dataset] -- Dataset with shuffled items
        """
        random.seed(seed)
        new_ids = list(range(len(self)))
        random.shuffle(new_ids)
        return Dataset(
            downstream_getter=self,
            ids=new_ids,
            operation="shuffle",
            operation_parameters={"seed": seed},
        )

    def split(self, fractions: List[float], seed: int = None) -> Tuple["Dataset"]:
        """Split dataset into multiple datasets, determined by the fractions
        given.

        A wildcard (-1) may be given at a single position, to fill in the rest.
        If fractions don't add up, the last fraction in the list receives the remainding data.

        Arguments:
            fractions {List[float]} -- a list or tuple of floats i the interval ]0,1[. One of the items may be a -1 wildcard.

        Keyword Arguments:
            seed {int} -- Random seed (default: {None})

        Returns:
            List[Dataset] -- Datasets with the number of samples corresponding to the fractions given
        """
        if seed:
            random.seed(seed)

        # max one entry is '-1'
        assert len(list(filter(lambda x: x == -1, fractions))) <= 1

        # replace wildcard with proper fraction
        if -1 in fractions:
            wildcard = -sum(fractions)
            fractions = [x if x != -1 else wildcard for x in fractions]

        # create shuffled list
        new_ids = list(range(len(self)))
        random.shuffle(new_ids)

        # split according to fractions
        split_ids = [[] for _ in fractions]
        last_ind = 0
        for i, f in enumerate(fractions):
            next_last_ind = last_ind + round(f * len(new_ids))
            if i != len(fractions) - 1:
                split_ids[i].extend(new_ids[last_ind:next_last_ind])
                last_ind = next_last_ind
            else:
                split_ids[i].extend(new_ids[last_ind:])

        # create datasets corresponding to each split
        return tuple(
<<<<<<< HEAD
            [
                Dataset(
                    downstream_getter=self,
                    ids=new_ids,
                    operation="split",
                    operation_parameters={
                        "fractions": fractions,
                        "seed": seed,
                        "index": idx,
                    },
                )
                for idx, new_ids in enumerate(split_ids)
            ]
=======
            [Dataset(downstream_getter=self, ids=new_ids,) for new_ids in split_ids]
>>>>>>> 45a68933
        )

    def take(self, num: int):
        """Take the first elements of a dataset.

        Arguments:
            num {int} -- number of elements to take

        Returns:
            Dataset -- A dataset with only the first `num` elements
        """
        if num > len(self):
            raise ValueError("Can't take more elements than are available in dataset")

        new_ids = list(range(num))
        return Dataset(
            downstream_getter=self,
            ids=new_ids,
            operation="take",
            operation_parameters={"num": num,},
        )

    def repeat(self, times=1, mode="itemwise"):
        """Repeat the dataset elements.

        Keyword Arguments:
            times {int} -- Number of times an element is repeated (default: {1})
            mode {str} -- Repeat 'itemwise' (i.e. [1,1,2,2,3,3]) or as a 'whole' (i.e. [1,2,3,1,2,3]) (default: {'itemwise'})

        Returns:
            [type] -- [description]
        """
        new_ids = {
            "whole": lambda: [i for _ in range(times) for i in list(range(len(self)))],
            "itemwise": lambda: [
                i for i in list(range(len(self))) for _ in range(times)
            ],
        }[mode]()

        return Dataset(
            downstream_getter=self,
            ids=new_ids,
            operation="repeat",
            operation_parameters={"times": times, "mode": mode,},
        )

    def reorder(self, *keys: Key):
        """Reorder items in the dataset (similar to numpy.transpose).

        Arguments:
            new_inds {Union[int,str]} -- positioned item index or key (if item names were previously set) of item

        Returns:
            [Dataset] -- Dataset with items whose elements have been reordered
        """
        if len(keys) == 0:
            warnings.warn(
                "No indexes given in Dataset.reorder. The dataset remains unchanged"
            )
            return self

        inds = [_key_index(self._item_names, k) for k in keys]

        for i in inds:
            if i > len(self.shape):
                raise ValueError(
                    "reorder index {} is out of range (maximum allowed index is {})".format(
                        i, len(self.shape)
                    )
                )

        def item_transform_fn(item: Tuple):
            return tuple([item[i] for i in inds])

        item_names = None
        if self._item_names:
            if len(set(keys)) < len(keys):
                warnings.warn(
                    "discarding item_names due to otherwise non-unique labels on transformed dataset"
                )
            else:
                item_names = {
                    k: inds[v] for k, v in self._item_names.items() if v < len(inds)
                }

        return Dataset(
            downstream_getter=self,
            item_transform_fn=item_transform_fn,
            item_names=item_names,
            operation="reorder",
            operation_parameters={"keys": keys,},
        )

    def named(self, first: Union[str, Sequence[str]], *rest: str):
        """Set the names associated with the elements of an item.

        Arguments:
            first {Union[str, Sequence[str]]} -- The new item name(s)

        Returns:
            [Dataset] -- A Dataset whose item elements can be accessed by name
        """
        names: List[str] = []

        if type(first) == str:
            names.append(first)  # type: ignore
        else:
            assert hasattr(first, "__len__")
            assert type(first[0]) is str
            names = list(first)  # type: ignore

        names.extend(rest)

        assert (len(names) <= len(self.shape)) or len(self) == 0
        self._item_names = {n: i for i, n in enumerate(names)}
        return self

    @property
    def names(self) -> List[str]:
        """Get the names of the elements in an item.

        Returns:
            List[str] -- A list of element names
        """
        if self._item_names:
            return [x[0] for x in sorted(self._item_names.items(), key=lambda x: x[1])]
        else:
            return []

    @_warn_no_args(skip=1)
    def transform(
        self,
        fns: Optional[
            Union[ItemTransformFn, Sequence[Union[ItemTransformFn, DatasetTransformFn]]]
        ] = None,
        **kwfns: DatasetTransformFn
    ):
        """Transform the items of a dataset according to some function (passed
        as argument).

        Arguments:
            If a single function taking one input given, e.g. transform(lambda x: x), it will be applied to the whole item.
            If a list of functions are given, e.g. transform([image(), one_hot()]) they will be applied to the elements of the item corresponding to the position.
            If key is used, e.g. transform(data=lambda x:-x), the item associated with the key i transformed.

        Raises:
            ValueError: If more functions are passed than there are elements in an item.
            KeyError: If a key doesn't match

        Returns:
            [Dataset] -- Dataset whose items are transformed
        """
        bulk, itemwise = _split_bulk_itemwise(fns)

        if bool(bulk) + len(itemwise) + len(kwfns) > len(self.shape):
            raise ValueError(
                "More transforms ({}) given than can be performed on item with {} elements".format(
                    bool(bulk) + len(itemwise) + len(kwfns), len(self.shape)
                )
            )
        new_dataset: AbstractDataset = self

        if bulk:
            return Dataset(
                downstream_getter=self, item_transform_fn=bulk, operation="transform"
            )

        for k, v in list(enumerate(itemwise)) + list(kwfns.items()):  # type:ignore
            funcs = v if type(v) in [list, tuple] else [v]
            for f in funcs:
                if f:
                    if len(signature(f).parameters) == 1:
<<<<<<< HEAD
                        f = custom(f)  # type:ignore
=======
                        f = _custom(f)
>>>>>>> 45a68933
                    new_dataset = f(_key_index(self._item_names, k), new_dataset)

        return new_dataset

    ########## Label transforming methods #########################

    def categorical(self, key: Key, mapping_fn: Callable[[Any], int] = None):
        """Transform elements into categorical categoricals (int).

        Arguments:
            key {Key} -- Index of name for the element to be transformed

        Keyword Arguments:
            mapping_fn {Callable[[Any], int]} -- User defined mapping function (default: {None})

        Returns:
            [Dataset] -- Dataset with items that have been transformed to categorical labels
        """
        idx: int = _key_index(self._item_names, key)
        mapping_fn = mapping_fn or categorical_template(self, key)
<<<<<<< HEAD
        args = [mapping_fn or True if i == idx else None for i in range(idx + 1)]
=======
        args = [[mapping_fn] or [] if i == idx else None for i in range(idx + 1)]
>>>>>>> 45a68933
        return _optional_argument_indexed_transform(
            self.shape, self.transform, transform_fn=categorical, args=args
        )

    def one_hot(
        self,
        key: Key,
        encoding_size: int = None,
        mapping_fn: Callable[[Any], int] = None,
        dtype="bool",
    ):
        """Transform elements into a categorical one-hot encoding.

        Arguments:
            key {Key} -- Index of name for the element to be transformed

        Keyword Arguments:
            encoding_size {int} -- The number of positions in the one-hot vector. If size it not provided, it we be automatically inferred (with a O(N) runtime cost) (default: {None})
            mapping_fn {Callable[[Any], int]} -- User defined mapping function (default: {None})
            dtype {str} -- Numpy datatype for the one-hot encoded data (default: {'bool'})

        Returns:
            [Dataset] -- Dataset with items that have been transformed to categorical labels
        """
        enc_size = encoding_size or len(self.unique(key))
        mapping_fn = mapping_fn or categorical_template(self, key)
        idx: int = _key_index(self._item_names, key)
        args = [[enc_size] if i == idx else None for i in range(idx + 1)]
        return _optional_argument_indexed_transform(
            self.shape,
            self.transform,
            transform_fn=functools.partial(one_hot, mapping_fn=mapping_fn, dtype=dtype),
            args=args,
        )

    ########## Conversion methods #########################

    # TODO: reconsider API
    def image(self, *positional_flags: Any):
        """Transforms item elements that are either numpy arrays or path
        strings into a PIL.Image.Image.

        Arguments:
            positional flags, e.g. (True, False) denoting which element should be converted. If no flags are supplied, all data that can be converted will be converted.

        Returns:
            [Dataset] -- Dataset with PIL.Image.Image elements
        """
        if len(positional_flags) == 0:
            # convert all that can be converted
            positional_flags = []
            for elem in self.__getitem__(0):
                try:
                    _check_image_compatibility(elem)
                    positional_flags.append([])  # didn't raise error
                except:
                    positional_flags.append(None)

        if any([f != None and f != False for f in positional_flags]):
            return _optional_argument_indexed_transform(
                self.shape, self.transform, transform_fn=image, args=positional_flags,  # type: ignore
            )
        else:
            warnings.warn("Conversion to image skipped. No elements were compatible")
            return self

    # TODO: reconsider API
    def numpy(self, *positional_flags: Any):
        """Transforms elements into numpy.ndarray.

        Arguments:
            positional flags, e.g. (True, False) denoting which element should be converted. If no flags are supplied, all data that can be converted will be converted.

        Returns:
            [Dataset] -- Dataset with np.ndarray elements
        """
        if len(positional_flags) == 0:
            # convert all that can be converted
            positional_flags = []
            for elem in self.__getitem__(0):
                try:
                    _check_numpy_compatibility()(elem)
                    positional_flags.append([])  # didn't raise error
                except:
                    positional_flags.append(None)

        if any([f != None and f != False for f in positional_flags]):
            return _optional_argument_indexed_transform(
                self.shape, self.transform, transform_fn=numpy, args=positional_flags,  # type: ignore
            )
        else:
            warnings.warn(
                "Conversion to numpy.array skipped. No elements were compatible"
            )
            return self

    ########## Composition methods #########################

    def zip(self, *datasets):
        return zipped(self, *datasets)

    def cartesian_product(self, *datasets):
        return cartesian_product(self, *datasets)

    def concat(self, *datasets):
        return concat(self, *datasets)

    ########## Methods relating to numpy data #########################

    def reshape(self, *new_shapes: Optional[Shape], **kwshapes: Optional[Shape]):
        return _optional_argument_indexed_transform(
            self.shape,
            self.transform,
            transform_fn=reshape,
            args=_itemwise(self._item_names, new_shapes, kwshapes),
        )

    # def add_noise(self, noise):
    #     pass

    ########## Methods below assume data is an image ##########

    def image_resize(self, *new_sizes: Optional[Shape], **kwsizes: Optional[Shape]):
        return _optional_argument_indexed_transform(
            self.shape,
            self.transform,
            transform_fn=image_resize,
            args=_itemwise(self._item_names, new_sizes, kwsizes),
        )

    # def img_transform(self, transform):
    #     pass

    # def img_filter(self, filter_fn):
    #     pass

    ########## Dataset scalers #########################

    def standardize(self, key_or_keys: Union[Key, Sequence[Key]], axis=0):
        """Standardize features by removing the mean and scaling to unit variance
        
        Arguments:
            key_or_keys {Union[Key, Sequence[Key]]} -- The keys on which the Max Abs scaling should be performed
        
        Keyword Arguments:
            axis {int} -- Axis on which to accumulate statistics (default: {0})
        
        Returns:
            Dataset -- Transformed dataset
        """
        return _optional_argument_indexed_transform(
            self.shape,
            self.transform,
            transform_fn=standardize,
            args=_keyarg2list(self._item_names, key_or_keys, [axis]),
        )

    def center(self, key_or_keys: Union[Key, Sequence[Key]], axis=0):
        """Centers features by removing the mean
        
        Arguments:
            key_or_keys {Union[Key, Sequence[Key]]} -- The keys on which the Max Abs scaling should be performed
        
        Keyword Arguments:
            axis {int} -- Axis on which to accumulate statistics (default: {0})
        
        Returns:
            Dataset -- Transformed dataset
        """
        return _optional_argument_indexed_transform(
            self.shape,
            self.transform,
            transform_fn=center,
            args=_keyarg2list(self._item_names, key_or_keys, [axis]),
        )

    ## When people say normalize, they often mean either minmax or standardize.
    ## This implementation follows the scikit-learn terminology
    ## Not included in the library for now, because it is used very seldomly in practice
    # def normalize(self, key_or_keys: Union[Key, Sequence[Key]], axis=0, norm="l2"):
    #     """Normalize samples individually to unit norm.

    #     Arguments:
    #         key_or_keys {Union[Key, Sequence[Key]]} -- The keys on which the Max Abs scaling should be performed

    #     Keyword Arguments:
    #         axis {int} -- Axis on which to accumulate statistics (default: {0})

    #     Keyword Arguments:
    #         norm {str} -- "l1" or "l2"

    #     Returns:
    #         Dataset -- Transformed dataset
    #     """
    #     return _optional_argument_indexed_transform(
    #         self.shape,
    #         self.transform,
    #         transform_fn=normalize,
    #         args=_keyarg2list(self._item_names, key_or_keys, [axis]),
    #     )

    def minmax(
        self, key_or_keys: Union[Key, Sequence[Key]], axis=0, feature_range=(0, 1)
    ):
        """Transform features by scaling each feature to a given range.
        
        Arguments:
            key_or_keys {Union[Key, Sequence[Key]]} -- The keys on which the Max Abs scaling should be performed
        
        Keyword Arguments:
            axis {int} -- Axis on which to accumulate statistics (default: {0})
        
        Keyword Arguments:
            feature_range {Tuple[int, int]} -- Minimum and maximum bound to scale to
        
        Returns:
            Dataset -- Transformed dataset
        """
        return _optional_argument_indexed_transform(
            self.shape,
            self.transform,
            transform_fn=minmax,
            args=_keyarg2list(self._item_names, key_or_keys, [axis, feature_range],),
        )

    def maxabs(self, key_or_keys: Union[Key, Sequence[Key]], axis=0):
        """Scale each feature by its maximum absolute value.
        
        Arguments:
            key_or_keys {Union[Key, Sequence[Key]]} -- The keys on which the Max Abs scaling should be performed
        
        Keyword Arguments:
            axis {int} -- Axis on which to accumulate statistics (default: {0})
        
        Returns:
            Dataset -- Transformed dataset
        """
        return _optional_argument_indexed_transform(
            self.shape,
            self.transform,
            transform_fn=maxabs,
            args=_keyarg2list(self._item_names, key_or_keys, [axis]),
        )

    ########## Framework converters #########################

    def to_tensorflow(self):
        return to_tensorflow(self)

    def to_pytorch(self):
        return to_pytorch(self)


class StreamDataset(Dataset):
    def __init__(
        self, stream: IO,
        identifier: str,
        keep_loaded_items: bool = False
    ) -> None:

        self._last_accessed_id: int = -1
        self.__loaded_items: List[Tuple] = []
        self.__stream: IO = stream
        self.keep_loaded_items: bool = keep_loaded_items

        length: int = self.__read_once()
        names: List[str] = self.__read_once()

        super().__init__(
            self,
            operation="stream",
            operation_parameters={
                "identifier": identifier,
            },
            ids = list(range(length)),
            item_names={n: i for i, n in enumerate(names)},
        )

        self.cachable = True


    @property
    def allow_random_access(self) -> bool:
        return self.keep_loaded_items

    def __skip_header(self):
        for i in range(2):
            self.__read_once()

    def __read_once(self):
        return dill.load(self.__stream)

    def __reset(self, clear_loaded_items: bool = False):
        self._last_accessed_id = -1
        self.__stream.seek(0)
        self.__skip_header()

        if clear_loaded_items:
            self.__loaded_items.clear()

    def __read_item(self):
        self._last_accessed_id += 1

        item = self.__read_once()

        if self.keep_loaded_items:
            self.__loaded_items.append(item)

        if self._last_accessed_id + 1 == len(self):
            self.__reset()

        return item

    def __getitem__(self, i: int) -> Tuple:

        if len(self.__loaded_items) > i:
            return self.__loaded_items[i]
        else:
            is_next = i == (self._last_accessed_id + 1)

            if is_next:
                item = self.__read_item()
                return item
            elif self.allow_random_access:

                item = ()

                while (
                    (self._last_accessed_id < i) and not
                    (i == len(self) - 1 and self._last_accessed_id == -1)
                ):
                    item = self.__read_item()
                
                return item
            else:
                raise Exception("Random access is not allowed")

    def close(self):
        self.__stream.close()

########## Handy decorators ####################


def _make_dataset_element_transforming(
    make_fn: Callable[[AbstractDataset, Optional[int]], Callable],
    check: Callable = None,
    maintain_stats=False,
) -> DatasetTransformFn:
    def wrapped(idx: int, ds: AbstractDataset) -> AbstractDataset:

        fn = make_fn(ds, idx)

        if check:
            check(ds[0][idx])

        def item_transform_fn(item: Sequence):
            return tuple(
                [fn(elem) if i == idx else elem for i, elem in enumerate(item)]
            )

        stats: List[Optional[ElemStats]] = []
        if maintain_stats and hasattr(ds, "_item_stats"):
            # maintain stats on other elements, and optionally on this one
            stats = [
                (s if i != idx else (s if maintain_stats else None))
                for i, s in enumerate(ds._item_stats)  # type:ignore
            ]

        return Dataset(
            downstream_getter=ds, item_transform_fn=item_transform_fn, stats=stats
        )

    return wrapped


def _dataset_element_transforming(
    fn: Callable, check: Callable = None, maintain_stats=False
) -> DatasetTransformFn:
    """Applies the function to dataset item elements."""

    def wrapped(idx: int, ds: AbstractDataset) -> AbstractDataset:

        if check:
            check(ds[0][idx])

        def item_transform_fn(item: Sequence):
            return tuple(
                [fn(elem) if i == idx else elem for i, elem in enumerate(item)]
            )

<<<<<<< HEAD
        return Dataset(
            downstream_getter=ds,
            item_transform_fn=item_transform_fn,
            operation="transform",
=======
        stats: List[Optional[ElemStats]] = []
        if maintain_stats and hasattr(ds, "_item_stats"):
            # maintain stats on other elements, and optionally on this one
            stats = [
                (s if i != idx else (s if maintain_stats else None))
                for i, s in enumerate(ds._item_stats)  # type:ignore
            ]

        return Dataset(
            downstream_getter=ds, item_transform_fn=item_transform_fn, stats=stats
>>>>>>> 45a68933
        )

    return wrapped


def _check_shape_compatibility(shape: Shape):
    def check(elem):
        if not hasattr(elem, "shape"):
            raise ValueError(
                "{} needs a shape attribute for shape compatibility to be checked".format(
                    elem
                )
            )

        if (
            np.prod(elem.shape) != np.prod(shape)  # type: ignore
            and not (-1 in shape)
        ) or any([s > np.prod(elem.shape) for s in shape]):
            raise ValueError(
                "Cannot reshape dataset with shape '{}' to shape '{}'. Dimensions cannot be matched".format(
                    elem.shape, shape
                )
            )

    return check


def convert2img(elem: Union[Image.Image, str, Path, np.ndarray]) -> Image.Image:
    if issubclass(type(elem), Image.Image):
        return elem

    if type(elem) in [str, Path]:
        if Path(elem).is_file():  # type: ignore
            return Image.open(elem)

    if type(elem) == np.ndarray:
        if issubclass(elem.dtype.type, np.integer):  # type:ignore
            return Image.fromarray(np.uint8(elem))  # type:ignore
        elif issubclass(elem.dtype.type, np.floating):  # type:ignore
            return Image.fromarray(np.float32(elem))  # type:ignore

    raise ValueError("Unable to convert element {} to Image".format(elem))


def _check_image_compatibility(elem):
    # check if this raises an Exception
    convert2img(elem)


def _check_numpy_compatibility(allow_scalars=False):
    allowed = [dict, str]
    if not allow_scalars:
        allowed.extend([int, float])

    def fn(elem):
        if type(elem) in allowed:
            raise ValueError("Unable to convert element {} to numpy".format(elem))
        # check if this raises an Exception
        np.array(elem)

    return fn


########## Predicate implementations ####################


def allow_unique(max_num_duplicates=1) -> Callable[[Any], bool]:
    """Predicate used for filtering/sampling a dataset classwise.

    Keyword Arguments:
        max_num_duplicates {int} -- max number of samples to take that share the same value (default: {1})

    Returns:
        Callable[[Any], bool] -- Predicate function
    """
    mem_counts = {}

    def fn(x):
        nonlocal mem_counts
        h = hash(str(x))
        if not h in mem_counts.keys():
            mem_counts[h] = 1
            return True
        if mem_counts[h] < max_num_duplicates:
            mem_counts[h] += 1
            return True
        return False

    return fn


########## Transform implementations ####################


def _custom(
    elem_transform_fn: Callable[[Any], Any], elem_check_fn: Callable[[Any], None] = None
) -> DatasetTransformFn:
    """Create a user defined transform.

    Arguments:
        fn {Callable[[Any], Any]} -- A user defined function, which takes the element as only argument

    Keyword Arguments:
        check_fn {Callable[[Any]]} -- A function that raises an Exception if the elem is incompatible (default: {None})

    Returns:
        DatasetTransformFn -- [description]
    """
    return _dataset_element_transforming(fn=elem_transform_fn, check=elem_check_fn)


def reshape(new_shape: Shape) -> DatasetTransformFn:
    return _dataset_element_transforming(
        fn=lambda x: np.reshape(np.array(x), newshape=tuple(new_shape)),
        check=_check_shape_compatibility(new_shape),
    )


def categorical(mapping_fn: Callable[[Any], int] = None) -> DatasetTransformFn:
    """Transform data into a categorical int label.

    Arguments:
        mapping_fn {Callable[[Any], int]} -- A function transforming the input data to the integer label. If not specified, labels are automatically inferred from the data.

    Returns:
        DatasetTransformFn -- A function to be passed to the Dataset.transform()
    """
    mem, maxcount = {}, -1

    def auto_label(x: Any) -> int:
        nonlocal mem, maxcount
        h = hash(str(x))
        if not h in mem.keys():
            maxcount += 1
            mem[h] = maxcount
        return mem[h]

    return _dataset_element_transforming(
        fn=mapping_fn if callable(mapping_fn) else auto_label  # type: ignore
    )


def categorical_template(ds: Dataset, key: Key) -> Callable[[Any], int]:
    """Creates a template mapping function to be with one_hot.

    Arguments:
        ds {Dataset} -- Dataset from which to create a template for one_hot coding
        key {Key} -- Dataset key (name or item index) on the one_hot coding is made

    Returns:
        {Callable[[Any],int]} -- mapping_fn for one_hot
    """
    unq = ds.unique(key)
    if type(unq[0]) == np.ndarray:

        def mapper(x):
            return x.tobytes()

        unq = [mapper(x) for x in unq]
    else:

        def mapper(x):
            return x

    d = {k: i for i, k in enumerate(sorted(unq))}

    def fn(i):
        return d[mapper(i)]

    return fn


def one_hot(
    encoding_size: int, mapping_fn: Callable[[Any], int] = None, dtype="bool"
) -> DatasetTransformFn:
    """Transform data into a one-hot encoded label.

    Arguments:
        encoding_size {int} -- The size of the encoding
        mapping_fn {Callable[[Any], int]} -- A function transforming the input data to an integer label. If not specified, labels are automatically inferred from the data.

    Returns:
        DatasetTransformFn -- A function to be passed to the Dataset.transform()
    """
    mem, maxcount = {}, -1

    def auto_label(x: Any) -> int:
        nonlocal mem, maxcount, encoding_size
        h = hash(str(x))
        if not h in mem.keys():
            maxcount += 1
            if maxcount >= encoding_size:
                raise ValueError(
                    "More unique labels found than were specified by the encoding size ({} given)".format(
                        encoding_size
                    )
                )
            mem[h] = maxcount
        return mem[h]

    label_fn = mapping_fn or auto_label

    def encode(x):
        nonlocal encoding_size, dtype, label_fn
        o = np.zeros(encoding_size, dtype=dtype)
        o[label_fn(x)] = True
        return o

    return _dataset_element_transforming(fn=encode)


def numpy() -> DatasetTransformFn:
    return _dataset_element_transforming(
        fn=np.array, check=_check_numpy_compatibility(), maintain_stats=True
    )


def image() -> DatasetTransformFn:
    return _dataset_element_transforming(
        fn=convert2img, check=_check_image_compatibility, maintain_stats=True
    )


def image_resize(new_size: Shape, resample=Image.NEAREST) -> DatasetTransformFn:
    assert len(new_size) == 2
    return _dataset_element_transforming(
        fn=lambda x: convert2img(x).resize(size=new_size, resample=resample),
        check=_check_image_compatibility,
    )


########## Dataset scalers #########################


def standardize(axis=0) -> DatasetTransformFn:
    """Standardize features by removing the mean and scaling to unit variance
    
    Keyword Arguments:
        axis {int} -- Axis on which to accumulate statistics (default: {0})
    
    Returns:
        DatasetTransformFn -- Function to be passed to Datasets.transform
    """

    def make_fn(ds, idx) -> Callable:
        return scaler.standardize(shape=ds.shape[idx], stats=ds.item_stats(idx, axis))

    return _make_dataset_element_transforming(
        make_fn=make_fn,
        check=_check_numpy_compatibility(allow_scalars=True),
        maintain_stats=True,
    )


def center(axis=0) -> DatasetTransformFn:
    """Center features by removing the mean
    
    Keyword Arguments:
        axis {int} -- Axis on which to accumulate statistics (default: {0})
    
    Returns:
        DatasetTransformFn -- Function to be passed to Datasets.transform
    """

    def make_fn(ds, idx) -> Callable:
        return scaler.center(shape=ds.shape[idx], stats=ds.item_stats(idx, axis))

    return _make_dataset_element_transforming(
        make_fn=make_fn,
        check=_check_numpy_compatibility(allow_scalars=True),
        maintain_stats=True,
    )


## When people say normalize, they often mean either minmax or standardize.
## This implementation follows the scikit-learn terminology
## Not included in the library for now, because it is used very seldomly in practice
# def normalize(axis=0, norm="l2") -> DatasetTransformFn:
#     """Normalize samples individually to unit norm.

#     Keyword Arguments:
#         axis {int} -- Axis on which to accumulate statistics (default: {0})

#     Keyword Arguments:
#         norm {str} -- "l1" or "l2"

#     Returns:
#         DatasetTransformFn -- Function to be passed to Datasets.transform
#     """

#     def make_fn(ds, idx) -> Callable:
#         return scaler.normalize(shape=ds.shape[idx], axis=axis, norm=norm,)

#     return _make_dataset_element_transforming(
#         make_fn=make_fn, check=_check_numpy_compatibility(allow_scalars=True),
#     )


def minmax(axis=0, feature_range=(0, 1)) -> DatasetTransformFn:
    """Transform features by scaling each feature to a given range.
    
    Keyword Arguments:
        axis {int} -- Axis on which to accumulate statistics (default: {0})
    
    Keyword Arguments:
        feature_range {Tuple[int, int]} -- Minimum and maximum bound to scale to
    
    Returns:
        DatasetTransformFn -- Function to be passed to Datasets.transform
    """

    def make_fn(ds, idx) -> Callable:
        return scaler.minmax(
            shape=ds.shape[idx],
            stats=ds.item_stats(idx, axis),
            feature_range=feature_range,
        )

    return _make_dataset_element_transforming(
        make_fn=make_fn,
        check=_check_numpy_compatibility(allow_scalars=True),
        maintain_stats=True,
    )


def maxabs(axis=0) -> DatasetTransformFn:
    """Scale each feature by its maximum absolute value.
    
    Keyword Arguments:
        axis {int} -- Axis on which to accumulate statistics (default: {0})
    
    Returns:
        DatasetTransformFn -- Function to be passed to Datasets.transform
    """

    def make_fn(ds, idx) -> Callable:
        return scaler.maxabs(shape=ds.shape[idx], stats=ds.item_stats(idx, axis))

    return _make_dataset_element_transforming(
        make_fn=make_fn,
        check=_check_numpy_compatibility(allow_scalars=True),
        maintain_stats=True,
    )


########## Compose functions ####################


@_warn_no_args(skip=1)
def zipped(*datasets: AbstractDataset):
    comp = compose.ZipDataset(*datasets)
    return Dataset(downstream_getter=comp, ids=comp._ids, operation="copy")


@_warn_no_args(skip=1)
def cartesian_product(*datasets: AbstractDataset):
    comp = compose.CartesianProductDataset(*datasets)
    return Dataset(downstream_getter=comp, ids=comp._ids, operation="copy")


@_warn_no_args(skip=1)
def concat(*datasets: AbstractDataset):
    comp = compose.ConcatDataset(*datasets)
    return Dataset(downstream_getter=comp, ids=comp._ids, operation="copy")


########## Converters ####################


def _tf_compute_type(item: Any):
    import tensorflow as tf  # type:ignore

    if type(item) in [list, tuple]:
        return tuple([_tf_compute_type(i) for i in item])

    if type(item) == dict:
        return {str(k): _tf_compute_type(v) for k, v in item.items()}

    return tf.convert_to_tensor(item).dtype


def _tf_compute_shape(item: Any):
    import tensorflow as tf  # type:ignore

    if type(item) in [list, tuple]:
        return tuple([_tf_compute_shape(i) for i in item])

    if type(item) == dict:
        return {str(k): _tf_compute_shape(v) for k, v in item.items()}

    return tf.convert_to_tensor(item).shape


def _tf_item_conversion(item: Any):
    if type(item) in [list, tuple]:
        return tuple([_tf_item_conversion(i) for i in item])

    if type(item) == dict:
        return {str(k): _tf_item_conversion(v) for k, v in item.items()}

    if issubclass(type(item), Image.Image):
        return np.array(item)

    return item


def to_tensorflow(dataset: Dataset):
    import tensorflow as tf  # type:ignore

<<<<<<< HEAD
    ds = Dataset(
        downstream_getter=dataset,
        item_transform_fn=_tf_item_conversion,
        operation="transform",
    )
=======
    ds = Dataset(downstream_getter=dataset, item_transform_fn=_tf_item_conversion)
>>>>>>> 45a68933
    item = ds[0]
    return tf.data.Dataset.from_generator(
        generator=dataset.generator,
        output_types=_tf_compute_type(item),
        output_shapes=_tf_compute_shape(item),
    )


def to_pytorch(dataset: Dataset):
    from torch.utils.data import Dataset as TorchDataset

    class PyTorchDataset(TorchDataset):
        def __init__(self, dataset: Dataset):
            self.dataset = dataset

        def __len__(self,):
            return len(self.dataset)

        def __getitem__(self, idx):
            return self.dataset[idx]

    return PyTorchDataset(dataset)<|MERGE_RESOLUTION|>--- conflicted
+++ resolved
@@ -11,11 +11,8 @@
 
 import random
 from datasetops.abstract import ItemGetter, AbstractDataset
-<<<<<<< HEAD
 from datasetops.cache import Cache
-=======
 from datasetops.scaler import ElemStats
->>>>>>> 45a68933
 from datasetops.types import *
 import datasetops.compose as compose
 import numpy as np
@@ -25,13 +22,9 @@
 from inspect import signature
 from datasetops.abstract import AbstractDataset
 from pathlib import Path
-<<<<<<< HEAD
 from typing import Optional, Tuple, overload, TypeVar, IO
 import dill
-=======
-from typing import overload, TypeVar
 from datasetops import scaler
->>>>>>> 45a68933
 
 
 ########## Local Helpers ####################
@@ -107,11 +100,7 @@
     **kwpredicates: DataPredicate
 ) -> DataPredicate:
 
-<<<<<<< HEAD
-    bulk, itemwise = _split_bulk_itemwise(predicates)  # type: ignore
-=======
     bulk, itemwise = _split_bulk_itemwise(predicates)  # type:ignore
->>>>>>> 45a68933
 
     if len(itemwise) > len(shape):
         raise ValueError("Too many predicates given")
@@ -149,11 +138,7 @@
     args: Sequence[Optional[Sequence[Any]]],
 ):
     if len(args) == 0:
-<<<<<<< HEAD
-        raise ValueError("Unable to perform transform: No arguments arguments given")
-=======
         warnings.warn("Skipping transform: No arguments arguments given")
->>>>>>> 45a68933
     if len(shape) < len(args):
         raise ValueError("Unable to perform transform: Too many arguments given")
 
@@ -211,11 +196,8 @@
         ids: Ids = None,
         item_transform_fn: ItemTransformFn = lambda x: x,
         item_names: Dict[str, int] = None,
-<<<<<<< HEAD
         operation_parameters: Dict = None,
-=======
         stats: List[Optional[ElemStats]] = [],
->>>>>>> 45a68933
     ):
         """Initialise.
 
@@ -229,14 +211,10 @@
 
         if issubclass(type(downstream_getter), AbstractDataset):
             self.name = self._downstream_getter.name  # type: ignore
-<<<<<<< HEAD
             self._ids = (
                 list(range(len(self._downstream_getter._ids)))  # type: ignore
                 if ids is None else ids
             )
-=======
-            self._ids = list(range(len(self._downstream_getter._ids)))  # type: ignore
->>>>>>> 45a68933
             self._item_names = getattr(downstream_getter, "_item_names", None)
             self.cachable: bool = getattr(downstream_getter, "cachable", False)
         else:
@@ -294,7 +272,6 @@
     def __getitem__(self, i: int) -> Tuple:
         return self._item_transform_fn(self._downstream_getter[self._ids[i]])
 
-<<<<<<< HEAD
     def _get_origin(self) -> Union[List[Dict], Dict]:
         return self.origin
 
@@ -367,7 +344,6 @@
                 operation="cache",
                 operation_parameters={"identifier": identifier},
             )
-=======
     def item_stats(self, item_key: Key, axis=None) -> scaler.ElemStats:
         """Compute the statistics (mean, std, min, max) for an item element
         
@@ -410,7 +386,6 @@
                 iterable(), shape=np.array(elem).shape, axis=axis
             )
         return self._item_stats[idx]  # type: ignore
->>>>>>> 45a68933
 
     @property
     def shape(self) -> Sequence[Shape]:
@@ -542,7 +517,6 @@
         condition = _combine_conditions(
             self._item_names, self.shape, predicates, **kwpredicates
         )
-<<<<<<< HEAD
         new_ids = list(
             filter(lambda i: condition(self.__getitem__(i)), range(len(self._ids)))
         )
@@ -555,10 +529,6 @@
                 "kwpredicates": kwpredicates,
             },
         )
-=======
-        new_ids = list(filter(lambda i: condition(self.__getitem__(i)), self._ids))
-        return Dataset(downstream_getter=self, ids=new_ids)
->>>>>>> 45a68933
 
     @_raise_no_args(skip=1)
     def split_filter(
@@ -588,7 +558,6 @@
                 nack.append(i)
 
         return tuple(
-<<<<<<< HEAD
             [
                 Dataset(
                     downstream_getter=self,
@@ -602,9 +571,6 @@
                 )
                 for idx, new_ids in enumerate([ack, nack])
             ]
-=======
-            [Dataset(downstream_getter=self, ids=new_ids) for new_ids in [ack, nack]]
->>>>>>> 45a68933
         )
 
     def shuffle(self, seed: int = None):
@@ -670,7 +636,6 @@
 
         # create datasets corresponding to each split
         return tuple(
-<<<<<<< HEAD
             [
                 Dataset(
                     downstream_getter=self,
@@ -684,9 +649,6 @@
                 )
                 for idx, new_ids in enumerate(split_ids)
             ]
-=======
-            [Dataset(downstream_getter=self, ids=new_ids,) for new_ids in split_ids]
->>>>>>> 45a68933
         )
 
     def take(self, num: int):
@@ -859,11 +821,7 @@
             for f in funcs:
                 if f:
                     if len(signature(f).parameters) == 1:
-<<<<<<< HEAD
-                        f = custom(f)  # type:ignore
-=======
                         f = _custom(f)
->>>>>>> 45a68933
                     new_dataset = f(_key_index(self._item_names, k), new_dataset)
 
         return new_dataset
@@ -884,11 +842,7 @@
         """
         idx: int = _key_index(self._item_names, key)
         mapping_fn = mapping_fn or categorical_template(self, key)
-<<<<<<< HEAD
-        args = [mapping_fn or True if i == idx else None for i in range(idx + 1)]
-=======
         args = [[mapping_fn] or [] if i == idx else None for i in range(idx + 1)]
->>>>>>> 45a68933
         return _optional_argument_indexed_transform(
             self.shape, self.transform, transform_fn=categorical, args=args
         )
@@ -946,6 +900,8 @@
                     positional_flags.append([])  # didn't raise error
                 except:
                     positional_flags.append(None)
+        else:
+            positional_flags = list(map(lambda a: [] if a else None, positional_flags))
 
         if any([f != None and f != False for f in positional_flags]):
             return _optional_argument_indexed_transform(
@@ -1258,7 +1214,8 @@
             ]
 
         return Dataset(
-            downstream_getter=ds, item_transform_fn=item_transform_fn, stats=stats
+            downstream_getter=ds, item_transform_fn=item_transform_fn,
+            operation="transform", stats=stats
         )
 
     return wrapped
@@ -1279,12 +1236,7 @@
                 [fn(elem) if i == idx else elem for i, elem in enumerate(item)]
             )
 
-<<<<<<< HEAD
-        return Dataset(
-            downstream_getter=ds,
-            item_transform_fn=item_transform_fn,
-            operation="transform",
-=======
+
         stats: List[Optional[ElemStats]] = []
         if maintain_stats and hasattr(ds, "_item_stats"):
             # maintain stats on other elements, and optionally on this one
@@ -1294,8 +1246,10 @@
             ]
 
         return Dataset(
-            downstream_getter=ds, item_transform_fn=item_transform_fn, stats=stats
->>>>>>> 45a68933
+            downstream_getter=ds,
+            item_transform_fn=item_transform_fn,
+            operation="transform",
+            stats=stats
         )
 
     return wrapped
@@ -1705,15 +1659,11 @@
 def to_tensorflow(dataset: Dataset):
     import tensorflow as tf  # type:ignore
 
-<<<<<<< HEAD
     ds = Dataset(
         downstream_getter=dataset,
         item_transform_fn=_tf_item_conversion,
         operation="transform",
     )
-=======
-    ds = Dataset(downstream_getter=dataset, item_transform_fn=_tf_item_conversion)
->>>>>>> 45a68933
     item = ds[0]
     return tf.data.Dataset.from_generator(
         generator=dataset.generator,
