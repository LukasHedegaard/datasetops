--- conflicted
+++ resolved
@@ -52,12 +52,8 @@
 
     Arguments:
         tf_dataset {torch.utils.data.Dataset} -- A Pytorch dataset to load from
-<<<<<<< HEAD
         identifier {Optional[str]} -- unique identifier
     
-=======
-
->>>>>>> 45a68933
     Returns:
         [Dataset] -- A datasetops.Dataset
 
@@ -78,12 +74,8 @@
 
     Arguments:
         tf_dataset {tf.data.Dataset} -- A Tensorflow dataset to load from
-<<<<<<< HEAD
         identifier {Optional[str]} -- unique identifier
     
-=======
-
->>>>>>> 45a68933
     Raises:
         AssertionError: Raises error if Tensorflow is not executing eagerly
 
@@ -187,12 +179,8 @@
         return (str(p / i), re.split(r"/|\\", i)[0])
 
     ds = Loader(
-<<<<<<< HEAD
         get_data, str(path), "Data Getter for folder with structure 'root/classes/data'"
     )
-=======
-        get_data, "Data Getter for folder with structure 'root/classes/data'")
->>>>>>> 45a68933
 
     for c in classes:
         ids = [str(x.relative_to(p)) for x in c.glob("[!._]*")]
@@ -238,17 +226,6 @@
 def from_folder_dataset_class_data(path: AnyPath) -> List[Dataset]:
     """Load data from a folder with the data structure:
 
-<<<<<<< HEAD
-    nested_folder
-    |- dataset1
-        |- type1
-            |- sample1.jpg
-            |- sample2.jpg
-        |- type2
-            |- sample1.jpg
-    |- dataset2
-        |- ...
-=======
     ```
     data
     ├── dataset1
@@ -260,7 +237,6 @@
     └── dataset2
     ****└── sample3.jpg
     ```
->>>>>>> 45a68933
 
     Arguments:
         path {AnyPath} -- path to nested folder
@@ -278,7 +254,6 @@
 def from_folder_dataset_group_data(path: AnyPath) -> List[Dataset]:
     """Load data from a folder with the data structure:
 
-<<<<<<< HEAD
         nested_folder
         |- dataset1
             |- group1
@@ -289,22 +264,13 @@
                 |- sample2.txt
         |- dataset2
             |- ...
-=======
-    TODO
->>>>>>> 45a68933
 
     Arguments:
         path {AnyPath} -- path to nested folder
 
     Returns:
-<<<<<<< HEAD
         List[Dataset] -- A list of datasets, each with data composed from different types, 
                          e.g. ('nested_folder/group1/sample1.jpg', 'nested_folder/group2/sample1.txt')
-=======
-        List[Dataset] -- A list of labelled datasets, each with data paths and corresponding class labels,
-                         e.g. ('nested_folder/class1/sample1.jpg', 'class1')
-
->>>>>>> 45a68933
     """
     p = Path(path)
     dataset_paths = sorted([x for x in p.glob("[!._]*")])
