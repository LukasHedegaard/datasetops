--- conflicted
+++ resolved
@@ -22,11 +22,7 @@
     ],
     packages=find_packages("src"),
     package_dir={"": "src"},
-<<<<<<< HEAD
-    install_requires=["numpy", "pillow", "pandas", "scipy", "dill"],
-=======
-    install_requires=["numpy", "pillow", "pandas", "scikit-learn"],
->>>>>>> 45a68933
+    install_requires=["numpy", "pillow", "pandas", "scikit-learn", "dill"],
     extras_require={
         "tests": [
             "pytest",
