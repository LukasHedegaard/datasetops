--- conflicted
+++ resolved
@@ -64,7 +64,6 @@
     return ds
 
 
-<<<<<<< HEAD
 def read_text(path):
     with open(path, "r") as file:
         return file.read()
@@ -77,7 +76,8 @@
 
 def read_bin(path):
     return np.fromfile(path, dtype=np.float32, count=-1)  # type:ignore
-=======
+
+
 def multi_shape_dataset(SHAPE_1D=(2,), SHAPE_3D=(5, 4, 3)):
     data = [
         # (string, 1D, 3D, scalar)
@@ -91,5 +91,4 @@
 
     ds = Loader(get_data)
     ds.extend(list(range(len(data))))
-    return ds
->>>>>>> 45a68933
+    return ds